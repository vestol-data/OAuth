{
    "name": "Eher/OAuth",
    "type": "library",
    "description": "OAuth 1 PHP Library",
    "keywords": ["oauth"],
    "homepage": "https://github.com/EHER/OAuth",
<<<<<<< HEAD
    "authors": 
    {
        "name": "Andy Smith",
        "homepage": "http://term.ie/"
    },
=======
    "psr-0": {
        "OAuth": "src/"
    },
    "authors":[
        {
            "name": "Andy Smith",
            "homepage": "http://term.ie/"
        }
    ],
>>>>>>> 9cc377d6
    "require": {
        "php": ">=5.3.0"
    }
}<|MERGE_RESOLUTION|>--- conflicted
+++ resolved
@@ -4,23 +4,12 @@
     "description": "OAuth 1 PHP Library",
     "keywords": ["oauth"],
     "homepage": "https://github.com/EHER/OAuth",
-<<<<<<< HEAD
-    "authors": 
-    {
-        "name": "Andy Smith",
-        "homepage": "http://term.ie/"
-    },
-=======
-    "psr-0": {
-        "OAuth": "src/"
-    },
     "authors":[
         {
             "name": "Andy Smith",
             "homepage": "http://term.ie/"
         }
     ],
->>>>>>> 9cc377d6
     "require": {
         "php": ">=5.3.0"
     }
